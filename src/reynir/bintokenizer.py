"""

    Greynir: Natural language processing for Icelandic

    Dictionary-aware tokenization layer

    Copyright (C) 2020 Miðeind ehf.

    This software is licensed under the MIT License:

        Permission is hereby granted, free of charge, to any person
        obtaining a copy of this software and associated documentation
        files (the "Software"), to deal in the Software without restriction,
        including without limitation the rights to use, copy, modify, merge,
        publish, distribute, sublicense, and/or sell copies of the Software,
        and to permit persons to whom the Software is furnished to do so,
        subject to the following conditions:

        The above copyright notice and this permission notice shall be
        included in all copies or substantial portions of the Software.

        THE SOFTWARE IS PROVIDED "AS IS", WITHOUT WARRANTY OF ANY KIND,
        EXPRESS OR IMPLIED, INCLUDING BUT NOT LIMITED TO THE WARRANTIES OF
        MERCHANTABILITY, FITNESS FOR A PARTICULAR PURPOSE AND NONINFRINGEMENT.
        IN NO EVENT SHALL THE AUTHORS OR COPYRIGHT HOLDERS BE LIABLE FOR ANY
        CLAIM, DAMAGES OR OTHER LIABILITY, WHETHER IN AN ACTION OF CONTRACT,
        TORT OR OTHERWISE, ARISING FROM, OUT OF OR IN CONNECTION WITH THE
        SOFTWARE OR THE USE OR OTHER DEALINGS IN THE SOFTWARE.

    This module adds layers on top of the "raw" tokenizer in
    tokenizer.py. These layers annotate the token stream with word
    meanings from the BIN lexicon of Icelandic, identify multi-word
    phrases, process person names, etc.

"""

from typing import (
    cast,
    Optional,
    NamedTuple,
    Tuple,
    List,
    Dict,
    Union,
    Iterable,
    Iterator,
    Set,
    FrozenSet,
    Callable,
    Type,
    Any,
)

import sys
import re
from collections import defaultdict

from tokenizer import (
    TOK,
    Tok,
    tokenize_without_annotation,
    normalized_text,
    Abbreviations,
    # The following imports are here in order to be visible in clients
    # (they are not used in this module)
    tokenize as raw_tokenize,
    correct_spaces,
    paragraphs,
    parse_tokens,
)

from .settings import StaticPhrases, AmbigPhrases, DisallowedNames
from .settings import NamePreferences
from .bindb import BIN_Db, BIN_Meaning


if "PyPy 7.3.0" in sys.version or "PyPy 7.2." in sys.version:
    # Patch bug in PyPy 7.2/7.3.0, which may raise an erroneous exception on str.rsplit()
    def all_except_suffix(s):
        try:
            return s[0 : s.rindex(" ")]
        except ValueError:
            # String does not contain a space: return it whole
            return s
else:
    all_except_suffix = lambda s: s.rsplit(maxsplit=1)[0]


# Named tuple for person names, including case and gender
PersonName = NamedTuple(
    "PersonName",
    [
        ("name", str), ("gender", Optional[str]), ("case", Optional[str])
    ]
)
# The type of a list of tokens
TokenList = List[Tok]
# The input argument type for the tokenize() function and derivatives thereof
StringIterable = Union[str, Iterable[str]]
# The type of a stream of tokens
TokenIterator = Iterator[Tok]
# The type of a token val field
TokenValType = Union[List[BIN_Meaning], List[PersonName], Tuple, None]
# The type of a tokenization pipeline phase
FirstPhaseFunction = Callable[[], TokenIterator]
FollowingPhaseFunction = Callable[[TokenIterator], TokenIterator]
PhaseFunction = Union[FirstPhaseFunction, FollowingPhaseFunction]

# Person names that are not recognized at the start of sentences
NOT_NAME_AT_SENTENCE_START = {
    "Annar",
    "Annars",
    "Kalla",
    "Sanna",
    "Gamli",
    "Gamla",
    "Vinni",
    "Vinna",
    "Vilji",
    "Vilja",
    "Ljótur",
    "Ljót",
    "Ljóti",
    "Ljóts",
}

# Set of all cases (nominative, accusative, dative, genitive)
ALL_CASES = frozenset(["nf", "þf", "þgf", "ef"])

HYPHEN = "-"  # Normal hyphen
EN_DASH = "\u2013"  # "–"
EM_DASH = "\u2014"  # "—"
COMPOSITE_HYPHEN = EN_DASH
COMPOSITE_HYPHENS = HYPHEN + EN_DASH

# Prefixes that can be applied to adjectives with an intervening hyphen
ADJECTIVE_PREFIXES = frozenset(["hálf", "marg", "semí", "full"])

# Recognize words that multiply numbers
MULTIPLIERS = {
    # "núll": 0,
    # "hálfur": 0.5,
    # "helmingur": 0.5,
    # "þriðjungur": 1.0 / 3,
    # "fjórðungur": 1.0 / 4,
    # "fimmtungur": 1.0 / 5,
    "einn": 1,
    "tveir": 2,
    "þrír": 3,
    "fjórir": 4,
    "fimm": 5,
    "sex": 6,
    "sjö": 7,
    "átta": 8,
    "níu": 9,
    "tíu": 10,
    "ellefu": 11,
    "tólf": 12,
    "þrettán": 13,
    "fjórtán": 14,
    "fimmtán": 15,
    "sextán": 16,
    "sautján": 17,
    "seytján": 17,
    "átján": 18,
    "nítján": 19,
    "tuttugu": 20,
    "þrjátíu": 30,
    "fjörutíu": 40,
    "fimmtíu": 50,
    "sextíu": 60,
    "sjötíu": 70,
    "áttatíu": 80,
    "níutíu": 90,
    # "par": 2,
    # "tugur": 10,
    # "tylft": 12,
    "hundrað": 100,
    "þúsund": 1000,  # !!! Bæði hk og kvk!
    "þús.": 1000,
    "milljón": 1e6,
    "milla": 1e6,
    "millj.": 1e6,
    "milljarður": 1e9,
    "miljarður": 1e9,
    "ma.": 1e9,
    "mrð.": 1e9,
}

# The following must occur as lemmas in BÍN
DECLINABLE_MULTIPLIERS = frozenset(("hundrað", "þúsund", "milljón", "milljarður"))

# Recognize words for percentages
PERCENTAGES = {"prósent": 1, "prósenta": 1, "hundraðshluti": 1, "prósentustig": 1}

# Recognize words for nationalities (used for currencies)
NATIONALITIES = {
    "danskur": "dk",
    "enskur": "uk",
    "breskur": "uk",
    "bandarískur": "us",
    "kanadískur": "ca",
    "svissneskur": "ch",
    "sænskur": "se",
    "norskur": "no",
    "japanskur": "jp",
    "íslenskur": "is",
    "pólskur": "po",
    "kínverskur": "cn",
    "ástralskur": "au",
    "rússneskur": "ru",
    "indverskur": "in",
    "indónesískur": "id",
}

# Valid currency combinations
ISO_CURRENCIES = {
    ("dk", "ISK"): "DKK",
    ("is", "ISK"): "ISK",
    ("no", "ISK"): "NOK",
    ("se", "ISK"): "SEK",
    ("uk", "GBP"): "GBP",
    ("us", "USD"): "USD",
    ("ca", "USD"): "CAD",
    ("au", "USD"): "AUD",
    ("ch", "CHF"): "CHF",
    ("jp", "JPY"): "JPY",
    ("po", "PLN"): "PLN",
    ("ru", "RUB"): "RUB",
    ("in", "INR"): "INR",  # Indian rupee
    ("id", "INR"): "IDR",  # Indonesian rupiah
    ("cn", "CNY"): "CNY",
    ("cn", "RMB"): "RMB",
}

# Amount abbreviations including 'kr' for the ISK
# Corresponding abbreviations are found in Abbrev.conf
AMOUNT_ABBREV = {
    "kr.": 1,
    "kr": 1,
    "þ.kr.": 1e3,
    "þ.kr": 1e3,
    "þús.kr.": 1e3,
    "þús.kr": 1e3,
    "m.kr.": 1e6,
    "m.kr": 1e6,
    "mkr.": 1e6,
    "mkr": 1e6,
    "ma.kr.": 1e9,
    "ma.kr": 1e9,
    "mrð.kr.": 1e9,
    "mrð.kr": 1e9,
}

# Number words can be marked as subjects (any gender) or as numbers
NUMBER_CATEGORIES = frozenset(["töl", "to", "kk", "kvk", "hk", "lo"])

# Recognize words for currencies
CURRENCIES = {
    "króna": "ISK",
    "ISK": "ISK",
    "kr.": "ISK",
    "kr": "ISK",
    "DKK": "DKK",
    "NOK": "NOK",
    "SEK": "SEK",
    "pund": "GBP",
    "sterlingspund": "GBP",
    "GBP": "GBP",
    "dollari": "USD",
    "dalur": "USD",
    "bandaríkjadalur": "USD",
    "USD": "USD",
    "franki": "CHF",
    "CHF": "CHF",
    "rúbla": "RUB",
    "RUB": "RUB",
    "rúpía": "INR",
    "INR": "INR",
    "IDR": "IDR",
    "jen": "JPY",
    "yen": "JPY",
    "JPY": "JPY",
    "zloty": "PLN",
    "PLN": "PLN",
    "júan": "CNY",
    "yuan": "CNY",
    "CNY": "CNY",
    "renminbi": "RMB",
    "RMB": "RMB",
    "evra": "EUR",
    "EUR": "EUR",
}

CURRENCY_GENDERS = {
    "ISK": "kvk",
    "DKK": "kvk",
    "NOK": "kvk",
    "SEK": "kvk",
    "GBP": "hk",
    "USD": "kk",
    "CHF": "kk",
    "RUB": "kvk",
    "INR": "kvk",
    "IDR": "kvk",
    "JPY": "hk",
    "PLN": "hk",
    "CNY": "hk",
    "RMB": "hk",
    "EUR": "kvk",
}

# Set of categories (fl fields in BÍN) that denote
# person names, Icelandic ('ism') or foreign ('erm')
PERSON_NAME_SET = frozenset(("ism", "erm"))

# Set of categories (fl fields in BÍN) for patronyms
# and matronyms, as well as gender-neutral family names
PATRONYM_SET = frozenset(("föð", "móð", "ætt"))

# Set of foreign middle names that start with a lower case letter
# ('Louis de Broglie', 'Jan van Eyck')
# 'of' was also here but caused problems
FOREIGN_MIDDLE_NAME_SET = frozenset(("van", "de", "den", "der", "el", "al", "von", "la"))

# Given names that can also be family names (and thus gender- and caseless as such)
BOTH_GIVEN_AND_FAMILY_NAMES = frozenset(("Hafstein",))

# Note: these must have a meaning for this to work, so specifying them
# as abbreviations to Main.conf is recommended
_CORPORATION_ENDINGS = frozenset(
    [
        "ehf.",
        "ehf",
        "hf.",
        "hses.",
        "hses",
        "hf",
        "bs.",
        "bs",
        "sf.",
        "sf",
        "slhf.",
        "slhf",
        "slf.",
        "slf",
        "svf.",
        "svf",
        "ohf.",
        "ohf",
        "Inc",
        "Inc.",
        "Incorporated",
        "Corp",
        "Corp.",
        "Corporation",
        "Ltd",
        "Ltd.",
        "Limited",
        "Co",
        "Co.",
        "Company",
        "Group",
        "AS",
        "ASA",
        "SA",
        "S.A.",
        "GmbH",
        "AG",
        "SARL",
        "S.à.r.l.",
    ]
)


def load_token(*args) -> Tuple[int, str, TokenValType]:
    """ Convert a plain, usually JSON serialized, argument tuple
        to kind, txt, val attributes """
    kind, txt, val = args[0], args[1], args[2]
    if kind == TOK.WORD:
        val = [BIN_Meaning(*v) for v in val]
    elif kind == TOK.PERSON:
        val = [PersonName(*v) for v in val]
    else:
        val = tuple(val)
    return kind, txt, val


<<<<<<< HEAD
def annotate(db, token_ctor, token_stream, auto_uppercase):
=======
class Bin_TOK(TOK):

    """ Override the TOK class from tokenizer.py to allow a dummy
        token parameter to be passed into token constructors where
        required. This again allows errtokenizer.py in GreynirCorrect
        to add token error information. """

    @staticmethod
    def Word(w: str, m=None, token: Union[None, Tok, Sequence[Tok]] = None) -> Tok:
        return TOK.Word(w, m)

    @staticmethod
    def Number(
        w: str, n: float, cases=None, genders=None, token: Optional[Tok] = None
    ) -> Tok:
        return TOK.Number(w, n, cases, genders)


def annotate(
    db: BIN_Db,
    token_ctor: TokenConstructor,
    token_stream: Iterator[Tok],
    *,
    auto_uppercase: bool = False,
    no_sentence_start: bool = False
):
>>>>>>> 0f5483ae
    """ Look up word forms in the BIN word database. If auto_uppercase
        is True, change lower case words to uppercase if it looks likely
        that they should be uppercase. """

    at_sentence_start = False

    # Consume the iterable source in token_stream (which may be a generator)
    for t in token_stream:
        if t.kind != TOK.WORD:
            # Not a word: relay the token unchanged
            yield t
            if t.kind == TOK.S_BEGIN or (t.kind == TOK.PUNCTUATION and t.val[1] == ":"):
                # After an S_BEGIN, and also after a colon, we consider ourselves
                # to be at a sentence starting point
                at_sentence_start = True
            elif t.kind != TOK.PUNCTUATION and t.kind != TOK.ORDINAL:
                # Wait until we have something other than punctuation or an
                # ordinal number to conclude that the sentence has started
                at_sentence_start = False
            continue
        w = t.txt
        if not t.val:
            # Look up word in BIN database
            w, m = db.lookup_word(w, at_sentence_start, auto_uppercase)
            if not m:
                # Check exceptional cases involving hyphens
                w = t.txt
                if w[0] in COMPOSITE_HYPHENS:
                    # Something like '-menn' in 'þingkonur og -menn'
                    _, m = db.lookup_word(w[1:], False, False)
                    if m:
                        m = [
                            BIN_Meaning(
                                # We leave the lemma intact here ('maður' for '-menn')
                                mm.stofn,
                                mm.utg,
                                mm.ordfl,
                                mm.fl,
                                # ...but keep the hyphen in the word form ('-menn')
                                w,
                                mm.beyging,
                            )
                            for mm in m
                        ]
                elif HYPHEN in w or EN_DASH in w:
                    # Word with embedded hyphen: 'marg-ítrekaðri',
                    # 'málfræði-greining'
                    parts = re.split(r"[" + HYPHEN + EN_DASH + r"]", w)
                    # Start by checking whether it exists in BÍN without hyphens
                    if all(p[0].islower() for p in parts[1:]):
                        # ...but we only do this if all of the suffixes start
                        # with a lowercase character (so, we don't do this for
                        # 'Syðri-Hnaus' or 'Litla-Brekka')
                        w_new, m = db.lookup_word(
                            "".join(parts), at_sentence_start, auto_uppercase
                        )
                    if m:
                        # Found without hyphens: use that word form
                        m = [
                            BIN_Meaning(
                                # Leave the lemma intact (but it may already contain
                                # hyphens inserted by the compound word recognizer)
                                mm.stofn,
                                mm.utg,
                                mm.ordfl,
                                mm.fl,
                                # Keep the word form as it originally appeared,
                                # with its hyphens
                                w,
                                mm.beyging,
                            )
                            for mm in m
                        ]
                        # Emulate what auto_uppercase does in this case
                        if auto_uppercase and w_new[0].isupper():
                            w = w[0].upper() + w[1:]
                    else:
                        # Not found without hyphens:
                        # Look up the last part only
                        _, m = db.lookup_word(parts[-1], False, False)
                        if m:
                            m = [
                                BIN_Meaning(
                                    # In this case, keep the hyphens in the lemma,
                                    # imitating the compound word recognizer
                                    "-".join(parts[:-1] + [mm.stofn]),
                                    mm.utg,
                                    mm.ordfl,
                                    mm.fl,
                                    # Keep the word form intact with hyphens
                                    w,
                                    mm.beyging,
                                )
                                for mm in m
                            ]
            # Yield a word tuple with meanings
            yield token_ctor.Word(w, m, token=t)
        else:
            # Already have a meaning (most likely from an abbreviation that the
            # tokenizer has recognized), which probably needs conversion
            # from a bare tuple to a BIN_Meaning
            meanings = list(map(BIN_Meaning._make, t.val))
            if not w.isupper() and " " not in w and "." not in w:
                # This token is not in all-caps and does not contain spaces or
                # periods. It is thus possible that it is an abbreviation that
                # could have additional meanings as a word in BÍN.
                w_new, m = db.lookup_word(w, at_sentence_start, auto_uppercase)
                if m:
                    # Additional meanings found: add them to
                    # the front of the meaning list, giving them a bit of
                    # priority over the dubious abbreviation
                    meanings = m + meanings
                    w = w_new
            yield token_ctor.Word(w, meanings, token=t)
        # We have yielded a word token: definitely no longer at sentence start
        at_sentence_start = False


<<<<<<< HEAD
def match_stem_list(token, stems, filter_func=None):
=======
def match_stem_list(
    token: Tok,
    stems: Mapping[str, T],
    filter_func: Optional[FilterFunction] = None,
) -> Optional[T]:
>>>>>>> 0f5483ae
    """ Find the stem of a word token in given dict, or return None if not found """
    if token.kind != TOK.WORD:
        return None
    # Go through the meanings with their stems
    if token.val:
        for m in token.val:
            # If a filter function is given, pass candidates to it
            lower_stofn = m.stofn.lower()
            if lower_stofn in stems and (filter_func is None or filter_func(m)):
                return stems[lower_stofn]
    # No meanings found: this might be a foreign or unknown word
    # However, if it is still in the stems list we return True
    return stems.get(token.txt.lower(), None)


def case(bin_spec, default="nf"):
    """ Return the case specified in the bin_spec string """
    c = default
    if "NF" in bin_spec:
        c = "nf"
    elif "ÞF" in bin_spec:
        c = "þf"
    elif "ÞGF" in bin_spec:
        c = "þgf"
    elif "EF" in bin_spec:
        c = "ef"
    return c


def add_cases(cases, bin_spec, default="nf"):
    """ Add the case specified in the bin_spec string, if any, to the cases set """
    c = case(bin_spec, default)
    if c:
        cases.add(c)


<<<<<<< HEAD
def all_cases(token, filter_func=None):
=======
def all_cases(
    token: Tok, filter_func: Optional[FilterFunction] = None
) -> List[str]:
>>>>>>> 0f5483ae
    """ Return a list of all cases that the token can be in """
    cases: Union[FrozenSet[str], Set[str]] = set()
    if token.kind == TOK.WORD and token.val:
        # Roll through the potential meanings and extract the cases therefrom
        for m in token.val:
            if filter_func is not None and not filter_func(m):
                continue
            if m.fl == "ob":
                # One of the meanings is an undeclined word: all cases apply
                cases = ALL_CASES
                break
            add_cases(cases, m.beyging, None)
    return list(cases)


<<<<<<< HEAD
def all_common_cases(token1, token2, filter_func=None):
=======
def all_common_cases(
    token1: Tok, token2: Tok, filter_func: Optional[FilterFunction] = None,
):
>>>>>>> 0f5483ae
    """ Compute intersection of case sets for two tokens """
    set1 = set(all_cases(token1, filter_func))
    if not token2.val:
        # Token2 is not found in BÍN (probably an exotic currency name):
        # just return the cases of the first token
        return list(set1)
    set2 = set(all_cases(token2))
    return list(set1 & set2)


<<<<<<< HEAD
_GENDER_SET = {"kk", "kvk", "hk"}
_GENDER_DICT = {"KK": "kk", "KVK": "kvk", "HK": "hk"}


def all_genders(token):
=======
def all_genders(token: Tok) -> Optional[List[str]]:
>>>>>>> 0f5483ae
    """ Return a list of the possible genders of the word in the token, if any """
    if token.kind != TOK.WORD:
        return None
    g = set()
    if token.val:

        def find_gender(m):
            if m.ordfl in _GENDER_SET:
                return m.ordfl  # Plain noun
            # Probably number word ('töl' or 'to'): look at its spec
            for k, v in _GENDER_DICT.items():
                if k in m.beyging:
                    return v
            return None

        for meaning in token.val:
            gn = find_gender(meaning)
            if gn is not None:
                g.add(gn)

    return list(g)


<<<<<<< HEAD
def parse_phrases_1(db, token_ctor, token_stream):
    """ Parse numbers and amounts """

    token = None
=======
def parse_phrases_1(
    db: BIN_Db, token_ctor: TokenConstructor, token_stream: Iterator[Tok]
) -> Iterator[Tok]:
    """ Parse numbers and amounts """

    token: Tok = cast(Tok, None)

>>>>>>> 0f5483ae
    try:

        # Maintain a one-token lookahead
        token = next(token_stream)
        while True:
            next_token = next(token_stream)

            # Logic for numbers that are partially or entirely
            # written out in words

            def number(tok):
                """ If the token denotes a number, return that number - or None """
                if tok.txt.lower() == "áttu":
                    # Do not accept 'áttu' (stem='átta', no kvk) as a number
                    return None
                return match_stem_list(
                    tok, MULTIPLIERS, filter_func=lambda m: m.ordfl in NUMBER_CATEGORIES
                )

            # Check whether we have an initial number word
            multiplier = number(token) if token.kind == TOK.WORD else None

            # Check for [number] 'hundred|thousand|million|billion'
            while (
                token.kind == TOK.NUMBER or multiplier is not None
            ) and next_token.kind == TOK.WORD:

                multiplier_next = number(next_token)

                def convert_to_num(token):
                    if multiplier is not None:
                        token = token_ctor.Number(
                            token.txt,
                            multiplier,
                            all_cases(token),
                            all_genders(token),
                            token=token,
                        )
                    return token

                if multiplier_next is not None:
                    # Retain the case of the last multiplier, except
                    # if it is genitive (eignarfall) and the previous
                    # token had a case ('hundruðum milljarða' is dative,
                    # not genitive)
                    next_case = all_cases(next_token)
                    next_gender = all_genders(next_token)
                    if "ef" in next_case:
                        # We may have something like 'hundruðum milljarða':
                        # use the case and gender of 'hundruðum', not 'milljarða'
                        next_case = all_cases(token) or next_case
                        next_gender = all_genders(token) or next_gender
                    token = convert_to_num(token)
                    # We send error information, if any, from the token
                    # into the freshly constructed composite token via
                    # the token parameter. This ensures that "fimmhundruð"
                    # is correctly marked with an error resulting from
                    # a split into "fimm" and "hundruð".
                    token = token_ctor.Number(
                        token.txt + " " + next_token.txt,
                        token.val[0] * multiplier_next,
                        next_case,
                        next_gender,
                        token=token,
                    )
                    # Eat the multiplier token
                    next_token = next(token_stream)
                elif next_token.txt in AMOUNT_ABBREV:
                    # Abbreviations for ISK amounts
                    # For abbreviations, we do not know the case,
                    # but we try to retain the previous case information if any
                    token = convert_to_num(token)
                    token = token_ctor.Amount(
                        token.txt + " " + next_token.txt,
                        "ISK",
                        token.val[0] * AMOUNT_ABBREV[next_token.txt],
                        token.val[1],
                        token.val[2],
                    )
                    next_token = next(token_stream)
                else:
                    # Check for [number] 'percent'
                    percentage = match_stem_list(next_token, PERCENTAGES)
                    if percentage is not None:
                        token = convert_to_num(token)
                        token = token_ctor.Percent(
                            token.txt + " " + next_token.txt,
                            token.val[0],
                            all_cases(next_token),
                            all_genders(next_token),
                        )
                        # Eat the percentage token
                        next_token = next(token_stream)
                    else:
                        break

                multiplier = None

            # Check for currency name doublets, for example
            # 'danish krona' or 'british pound'
            if token.kind == TOK.WORD and next_token.kind == TOK.WORD:
                nat = match_stem_list(token, NATIONALITIES)
                if nat is not None:
                    cur = match_stem_list(next_token, CURRENCIES)
                    if cur is not None:
                        if (nat, cur) in ISO_CURRENCIES:
                            # Match: accumulate the possible cases
                            iso_code = ISO_CURRENCIES[(nat, cur)]
                            # Filter the possible cases by considering adjectives
                            # having the correct form, i.e.
                            # strong inflection for indefinite nouns or
                            # weak inflection for definite nouns
                            if next_token.val and "gr" in next_token.val[0].beyging:
                                # Definite form ('pundið', 'dollarinn')
                                form = "VB"
                            else:
                                # Indefinite form ('pund', 'dollari')
                                form = "SB"
                            token = token_ctor.Currency(
                                token.txt + " " + next_token.txt,
                                iso_code,
                                all_common_cases(
                                    token,
                                    next_token,
                                    lambda m: (m.ordfl == "lo" and form in m.beyging),
                                ),
                                [CURRENCY_GENDERS[cur]],
                            )
                            next_token = next(token_stream)

            # Check for composites:
            # 'stjórnskipunar- og eftirlitsnefnd'
            # 'dómsmála-, viðskipta- og iðnaðarráðherra'
            tq = []
            while (
                (token.kind == TOK.WORD or token.kind == TOK.ENTITY)
                and next_token.kind == TOK.PUNCTUATION
                and next_token.val[1] == COMPOSITE_HYPHEN
            ):
                tq.append(token)
                tq.append(TOK.Punctuation(next_token.txt, normalized=HYPHEN))
                # Check for optional comma after the prefix
                comma_token = next(token_stream)
                if comma_token.kind == TOK.PUNCTUATION and comma_token.val[1] == ",":
                    # A comma is present: append it to the queue
                    # and skip to the next token
                    tq.append(comma_token)
                    comma_token = next(token_stream)
                # Reset our two lookahead tokens
                token = comma_token
                next_token = next(token_stream)

            if tq:
                # We have accumulated one or more prefixes
                # ('dómsmála-, viðskipta-')
                if token.kind == TOK.WORD and token.txt in ("og", "eða"):
                    # We have 'viðskipta- og'
                    if next_token.kind != TOK.WORD:
                        # Incorrect: yield the accumulated token
                        # queue and keep the current token and the
                        # next_token lookahead unchanged
                        for t in tq:
                            yield t
                    else:
                        # We have 'viðskipta- og iðnaðarráðherra'
                        # or 'dómsmála-, viðskipta- og iðnaðarráðherra'.
                        # Return a single token with the meanings of
                        # the last word, but an amalgamated token text.
                        # Note: there is no meaning check for the first
                        # part of the composition, so it can be an unknown word.
                        txt = " ".join(t.txt for t in tq + [token, next_token])
                        txt = txt.replace(" -", "-").replace(" ,", ",")
                        # Create a fresh list of meanings with the full
                        # prefix in the ordmynd field
                        prefix = all_except_suffix(txt)
                        m = [
                            BIN_Meaning(
                                prefix + " " + mm.stofn,
                                mm.utg,
                                mm.ordfl,
                                mm.fl,
                                prefix + " " + mm.ordmynd,
                                mm.beyging,
                            )
                            for mm in next_token.val
                        ]
                        token = token_ctor.Word(txt, m, token=next_token)
                        next_token = next(token_stream)
                else:
                    # Incorrect prediction: make amends and continue
                    for t in tq:
                        yield t

            # Yield the current token and advance to the lookahead
            yield token
            token = next_token

    except StopIteration:
        pass

    # Final token (previous lookahead)
    if token:
        yield token


<<<<<<< HEAD
def parse_phrases_2(token_stream, token_ctor):
=======
def parse_phrases_2(
    token_stream: Iterator[Tok], token_ctor: TokenConstructor, auto_uppercase: bool
) -> Iterator[Tok]:
>>>>>>> 0f5483ae
    """ Parse a stream of tokens looking for phrases and making substitutions.
        Second pass: handle conversion of numbers + currencies into amounts,
        and process person names """

<<<<<<< HEAD
    token = None
=======
    token: Tok = cast(Tok, None)

>>>>>>> 0f5483ae
    try:

        # Maintain a one-token lookahead
        token = next(token_stream)

        # Maintain a set of full person names encountered
        names = set()

        at_sentence_start = False

        while True:
            next_token = next(token_stream)
            # Make the lookahead checks we're interested in

            # Check for [number] [currency] and convert to [amount]
            if token.kind == TOK.NUMBER and (
                next_token.kind == TOK.WORD or next_token.kind == TOK.CURRENCY
            ):
                # Preserve the case of the number, if available
                # (milljónir, milljóna, milljónum)
                cases = token.val[1]
                genders = token.val[2]
                cur = None

                if next_token.kind == TOK.WORD:
                    # Try to find a currency name
                    cur = match_stem_list(next_token, CURRENCIES)
                    if cur is None and next_token.txt.isupper():
                        # Might be an ISO abbrev (which is not in BÍN)
                        cur = CURRENCIES.get(next_token.txt)
                        if not cases:
                            cases = list(ALL_CASES)
                        if not genders:
                            # Try to find a correct gender for the ISO abbrev,
                            # or use neutral as a default
                            genders = [CURRENCY_GENDERS.get(next_token.txt, "hk")]
                    if cur is not None:
                        # Use the case and gender information from the currency name
                        if not cases or "nf" in cases:
                            # No case information from the number, or
                            # it is nominative ('tólf hundruð pundum')
                            # use the case of the currency name only
                            new_cases = all_cases(next_token)
                            # However, for 'sex milljónum punda', we use
                            # the case of 'sex milljónum' and not 'punda'
                            if "ef" not in new_cases:
                                cases = new_cases
                        if not genders:
                            genders = all_genders(next_token)
                elif next_token.kind == TOK.CURRENCY:
                    # Already have an ISO identifier for a currency
                    cur = next_token.val[0]
                    # Use the case and gender information from the currency name
                    # if no such information was given with the number itself
                    cases = cases or next_token.val[1]
                    genders = genders or next_token.val[2]

                if cur is not None:
                    # Create an amount
                    # Use the case and gender information from the number, if any
                    token = token_ctor.Amount(
                        token.txt + " " + next_token.txt,
                        cur,
                        token.val[0],
                        cases,
                        genders,
                    )
                    # Eat the currency token
                    next_token = next(token_stream)

            # Check for [time] [date] (absolute)
            if token.kind == TOK.TIME and next_token.kind == TOK.DATEABS:
                # Create a time stamp
                h, m, s = token.val
                y, mo, d = next_token.val
                token = token_ctor.Timestampabs(
                    token.txt + " " + next_token.txt, y=y, mo=mo, d=d, h=h, m=m, s=s
                )
                # Eat the time token
                next_token = next(token_stream)

            # Check for [time] [date] (relative)
            if token.kind == TOK.TIME and next_token.kind == TOK.DATEREL:
                # Create a time stamp
                h, m, s = token.val
                y, mo, d = next_token.val
                token = token_ctor.Timestamprel(
                    token.txt + " " + next_token.txt, y=y, mo=mo, d=d, h=h, m=m, s=s
                )
                # Eat the time token
                next_token = next(token_stream)

            # Logic for human names

<<<<<<< HEAD
            def stems(tok, categories, given_name=False):
=======
            def stems(
                tok: Tok, categories: FrozenSet[str], given_name: bool = False
            ) -> Optional[List[PersonName]]:
>>>>>>> 0f5483ae
                """ If the token denotes a given name, return its possible
                    interpretations, as a list of PersonName tuples (name, case, gender).
                    If given_name is True, we omit from the list all name forms that
                    occur in the disallowed_names section in the configuration file. """
                if tok.kind != TOK.WORD or not tok.val:
                    return None
                if at_sentence_start and tok.txt in NOT_NAME_AT_SENTENCE_START:
                    # Disallow certain person names at the start of sentences,
                    # such as 'Annar'
                    return None
                # Set up the names we're not going to allow
                dstems = DisallowedNames.STEMS if given_name else {}
                # Look through the token meanings
                result = []
                for m in tok.val:
                    if m.fl in categories and ("ET" in m.beyging or m.beyging == "-"):
                        # If this is a given name, we cut out name forms
                        # that are frequently ambiguous and wrong,
                        # i.e. "Frá" as accusative of the name "Frár",
                        # and "Sigurð" in the nominative.
                        c = case(m.beyging, default="-")
                        if m.stofn not in dstems or c not in dstems[m.stofn]:
                            # Note the stem ('stofn') and the gender from
                            # the word type ('ordfl')
                            result.append(
                                PersonName(name=m.stofn, gender=m.ordfl, case=c)
                            )
                return result or None

<<<<<<< HEAD
            def has_category(tok, categories):
=======
            def has_category(tok: Tok, categories: FrozenSet[str]) -> bool:
>>>>>>> 0f5483ae
                """ Return True if the token matches a meaning
                    with any of the given categories """
                if tok.kind != TOK.WORD or not tok.val:
                    return False
                return any(m.fl in categories for m in tok.val)

<<<<<<< HEAD
            def has_other_meaning(tok, category_set):
=======
            def has_other_meaning(tok: Tok, categories: FrozenSet[str]) -> bool:
>>>>>>> 0f5483ae
                """ Return True if the token can denote something
                    besides a given name """
                if tok.kind != TOK.WORD or not tok.val:
                    return True
                # Return True if there is a different meaning, not a given name
                return any(m.fl not in category_set for m in tok.val)

            # Check for person names
<<<<<<< HEAD
            def given_names(tok):
=======
            def given_names(tok: Tok) -> Optional[List[PersonName]]:
>>>>>>> 0f5483ae
                """ Check for Icelandic or foreign person name
                    (category 'ism' or 'erm') """
                if tok.kind != TOK.WORD or not tok.txt[0].isupper():
                    # Must be a word starting with an uppercase character
                    return None
                return stems(tok, PERSON_NAME_SET, given_name=True)

            # Check for surnames
<<<<<<< HEAD
            def surnames(tok):
=======
            def surnames(tok: Tok) -> Optional[List[PersonName]]:
>>>>>>> 0f5483ae
                """ Check for Icelandic patronym (category 'föð'),
                    matronym (category 'móð') or family names (category 'ætt') """
                if tok.kind != TOK.WORD or not tok.txt[0].isupper():
                    # Must be a word starting with an uppercase character
                    return None
                return stems(tok, PATRONYM_SET)

            # Check for unknown surnames
<<<<<<< HEAD
            def unknown_surname(tok):
=======
            def unknown_surname(tok: Tok) -> bool:
>>>>>>> 0f5483ae
                """ Check for unknown (non-Icelandic) surnames """
                # Accept (most) upper case words as a surnames
                if tok.kind != TOK.WORD or not tok.txt[0].isupper():
                    # Must start with capital letter
                    return False
                if has_category(tok, PATRONYM_SET):
                    # This is a known surname, not an unknown one
                    return False
                if tok.txt in _CORPORATION_ENDINGS:
                    return False
                # Allow single-letter abbreviations, but not multi-letter
                # all-caps words (those are probably acronyms)
                return len(tok.txt) == 1 or not tok.txt.isupper()

<<<<<<< HEAD
            def given_names_or_middle_abbrev(tok):
=======
            def given_names_or_middle_abbrev(
                tok: Tok,
            ) -> Optional[List[PersonName]]:
>>>>>>> 0f5483ae
                """ Check for given name or middle abbreviation """
                gnames = given_names(tok)
                if gnames is not None:
                    if tok.txt in BOTH_GIVEN_AND_FAMILY_NAMES:
                        # For instance "Hafstein" which can be both a given
                        # name and a family name: prepend the family name as
                        # a genderless and caseless option to the list
                        gnames = [
                            PersonName(name=tok.txt, gender=None, case=None)
                        ] + gnames
                    return gnames
                if tok.kind != TOK.WORD:
                    return None
                wrd = tok.txt
                if len(wrd) > 2 or not wrd[0].isupper():
                    if wrd not in FOREIGN_MIDDLE_NAME_SET:
                        # Accept "Thomas de Broglie", "Ruud van Nistelrooy"
                        return None
                # One or two letters, capitalized: accept as middle name abbrev,
                # all genders and cases possible
                return [PersonName(name=wrd, gender=None, case=None)]

            def compatible(pn, npn):
                """ Return True if the next PersonName (npn) is compatible
                    with the one we have (pn) """
                # The neutral gender (hk) is used for family names and is
                # compatible with both masculine and feminine given names
                if npn.gender and npn.gender != "hk" and (npn.gender != pn.gender):
                    return False
                if npn.case and npn.case != "-" and (npn.case != pn.case):
                    return False
                return True

            gn: Optional[List[PersonName]] = None
            if token.kind == TOK.WORD and token.val and token.val[0].fl == "nafn":
                # Convert a WORD with fl="nafn" to a PERSON with the correct gender,
                # in all cases
                gender = token.val[0].ordfl
                token = token_ctor.Person(
                    token.txt,
                    [PersonName(token.txt, gender, case) for case in ALL_CASES],
                )
            else:
                gn = given_names(token)

            if gn:
                # Found at least one given name: look for a sequence of given names
                # having compatible genders and cases
                w = token.txt
                patronym = False
                while True:
                    ngn = given_names_or_middle_abbrev(next_token)
                    if not ngn:
                        break
                    # Look through the stuff we got and see what is compatible
                    r = []
                    # pylint: disable=not-an-iterable
                    for p in gn:
                        # noinspection PyTypeChecker
                        for np in ngn:
                            if compatible(p, np):
                                # Compatible: add to result
                                r.append(
                                    PersonName(
                                        name=p.name + " " + np.name,
                                        gender=p.gender,
                                        case=p.case,
                                    )
                                )
                    if not r:
                        # This next name is not compatible with what we already
                        # have: break
                        break
                    # Success: switch to new given name list
                    gn = r
                    w += " " + next_token.txt
                    next_token = next(token_stream)
                # Check whether the sequence of given names is followed
                # by one or more surnames (patronym/matronym) of the same gender,
                # for instance 'Dagur Bergþóruson Eggertsson'

<<<<<<< HEAD
                def eat_surnames(gn, w, patronym, next_token):
=======
                def eat_surnames(
                    gn: List[PersonName], w: str, patronym: bool, next_token: Tok
                ) -> Tuple[List[PersonName], str, bool, Tok]:
>>>>>>> 0f5483ae
                    """ Process contiguous known surnames, typically "*dóttir/*son",
                        while they are compatible with the given name
                        we already have """
                    while True:
                        sn = surnames(next_token)
                        if not sn:
                            break
                        r = []
                        # Found surname: append it to the accumulated name,
                        # if compatible
                        for p in gn:
                            # pylint: disable=not-an-iterable
                            for np in sn:
                                if compatible(p, np):
                                    gender = (
                                        np.gender
                                        if (np.gender and np.gender != "hk")
                                        else p.gender
                                    )
                                    case = np.case if np.case != "-" else p.case
                                    r.append(
                                        PersonName(
                                            name=p.name + " " + np.name,
                                            gender=gender,
                                            case=case,
                                        )
                                    )
                        if not r:
                            break
                        # Compatible: include it and advance to the next token
                        gn = r
                        w += " " + next_token.txt
                        patronym = True
                        next_token = next(token_stream)
                    return gn, w, patronym, next_token

                gn, w, patronym, next_token = eat_surnames(gn, w, patronym, next_token)

                # Must have at least one possible name
                assert gn is not None
                assert len(gn) >= 1

                if not patronym:
                    # We stop name parsing after we find one or more Icelandic
                    # patronyms/matronyms. Otherwise, check whether we have an
                    # unknown uppercase word next;
                    # if so, add it to the person names we've already found
                    while unknown_surname(next_token):
                        for ix, p in enumerate(gn):
                            gn[ix] = PersonName(
                                name=p.name + " " + next_token.txt,
                                gender=p.gender,
                                case=p.case,
                            )
                        w += " " + next_token.txt
                        next_token = next(token_stream)
                        # Assume we now have a patronym
                        patronym = True

                    if patronym:
                        # We still might have surnames coming up:
                        # eat them too, if present
                        gn, w, _, next_token = eat_surnames(gn, w, patronym, next_token)
                        assert gn is not None

                found_name = False
                # If we have a full name with patronym, store it
                if patronym:
                    names |= set(gn)
                else:
                    # Look through earlier full names and see whether this one matches
                    for ix, p in enumerate(gn):
                        gnames = p.name.split(" ")  # Given names
                        for lp in names:
                            match = (not p.gender) or (p.gender == lp.gender)
                            if match:
                                # The gender matches
                                # Leave the patronym off
                                lnames = set(lp.name.split(" ")[0:-1])
                                for n in gnames:
                                    if n not in lnames:
                                        # We have a given name that does not
                                        # match the person
                                        match = False
                                        break
                            if match:
                                # All given names match: assign the previously seen
                                # full name
                                gn[ix] = PersonName(
                                    name=lp.name, gender=lp.gender, case=p.case
                                )
                                found_name = True
                                break

                # If this is not a "strong" name, backtrack from recognizing it.
                # A "weak" name is (1) at the start of a sentence; (2) only one
                # word; (3) that word has a meaning that is not a name;
                # (4) the name has not been seen in a full form before;
                # (5) not on a 'well known name' list.

                weak = (
                    at_sentence_start
                    and (" " not in w)
                    and not patronym
                    and not found_name
                    and (
                        has_other_meaning(token, PERSON_NAME_SET)
                        and w not in NamePreferences.SET
                    )
                )

                if not weak:
                    # Return a person token with the accumulated name
                    # and the intersected set of possible cases
                    token = token_ctor.Person(w, gn)


            # Yield the current token and advance to the lookahead
            yield token

            if token.kind == TOK.S_BEGIN or (
                token.kind == TOK.PUNCTUATION and token.val[1] == ":"
            ):
                at_sentence_start = True
            elif token.kind != TOK.PUNCTUATION and token.kind != TOK.ORDINAL:
                at_sentence_start = False
            token = next_token

    except StopIteration:
        pass

    # Final token (previous lookahead)
    if token:
        yield token


<<<<<<< HEAD
def parse_phrases_3(token_stream, token_ctor, db):
=======
def parse_phrases_3(
    token_stream: Iterator[Tok], token_ctor: TokenConstructor
) -> Iterator[Tok]:
>>>>>>> 0f5483ae
    """ Parse a stream of tokens looking for phrases and making substitutions.
        Third pass: coalesce uppercase, otherwise unrecognized words with
        a following person name, if any; also coalesce entity names and
        recognize company names by endings ('hf.', 'Inc.', etc.). """

    def is_interesting(token) -> bool:
        """ Return True if this token causes us to want to take
            a further look at the following tokens """
        if token.kind != TOK.ENTITY and token.kind != TOK.WORD:
            return False
        return token.txt[0].isupper()

    def can_concat(token) -> bool:
        """ Return True if the token content can be concatenated onto
            an existing entity name """

        # Non-capitalized function words that can appear within entity names
        if token.txt in ["in", "a", "an", "for", "and", "the", "for", "on", "of"] or token.txt in FOREIGN_MIDDLE_NAME_SET: 
            return True
        if token.kind != TOK.ENTITY and token.kind != TOK.WORD:
            return False
        if not token.txt[0].isupper():
            return False
        if " " in token.txt:
            return False
        if token.kind == TOK.WORD and token.val:
            if not any(m.ordfl == "entity" for m in token.val):
                return False
        return True

    def not_in_bin(token) -> bool:
        """ Return True if the token is not a normal word found in BÍN """
        if token.kind == TOK.ENTITY:
            return True
        assert token.kind == TOK.WORD
        if token.val:
            if all(m.ordfl != "entity" for m in token.val):
                # This word is found in BÍN and has no 'entity' meanings
                return False
        return True

<<<<<<< HEAD
    token = None
=======
    # The following declaration is a deliberate mypy hack
    token: Tok = cast(Tok, None)
>>>>>>> 0f5483ae
    try:

        # Maintain a one-token lookahead
        token = next(token_stream)
        concatable = False

        while True:
            if not concatable and not is_interesting(token):
<<<<<<< HEAD
                if token.txt and token.txt.split(" ")[-1] in FOREIGN_MIDDLE_NAME_SET and " " in token.txt:
                    # Combined in parse_phrases_2() but no capitalized word follows
                    # Should be split up
                    split = token.txt.split(" ")
                    first = split[:-1]
                    middle = ""
                    if first[-1] in FOREIGN_MIDDLE_NAME_SET:
                        # Allow one more check, in case of "de la"
                        middle = first[-1]
                        first = first[:-1]
                    if token.kind == TOK.PERSON:
                        token = token_ctor.Person(
                            " ".join(first),
                            [
                                PersonName(" ".join(first), pn.gender, pn.case)
                                for pn in token.val
                            ],
                        )
                    else:
                        token = token_ctor.Entity(" ".join(first))
                    yield token
                    if middle:
                        w, m = db.lookup_word(middle)
                        yield token_ctor.Word(middle, m)
                    w, m = db.lookup_word(split[-1])
                    token = token_ctor.Word(split[-1], m)
                else:
                    yield token
                    # Make sure that token is None if next() raises StopIteration
                    token = None
                    token = next(token_stream)
                    continue
=======
                yield token
                # Make sure that token is None if next() raises StopIteration
                token = cast(Tok, None)
                token = next(token_stream)
                continue

>>>>>>> 0f5483ae
            next_token = next(token_stream)
            concatable = False

            if next_token.txt in _CORPORATION_ENDINGS:
                # Allow merging a corporation ending. This is fairly
                # open: any prefix consisting of uppercase words is
                # allowed, even if they are found in BÍN.
                token = token_ctor.Company(token.txt + " " + next_token.txt)
                next_token = next(token_stream)
            elif not_in_bin(token):
                if next_token.kind == TOK.PERSON and token.txt.istitle():
                    # Upper-case word that is either an entity or a word that is
                    # not in BÍN, and the next token is a person: merge the two
                    # tokens into a single person name
                    # 'Jesse' 'John Kelley' -> 'Jesse John Kelley'
                    token = token_ctor.Person(
                        token.txt + " " + next_token.txt,
                        [
                            PersonName(token.txt + " " + pn.name, pn.gender, pn.case)
                            for pn in next_token.val
                        ],
                    )
                    next_token = next(token_stream)
                elif (
                    token.kind == TOK.WORD
                    and next_token.kind == TOK.WORD 
                    and token.txt 
                    and token.txt.istitle() 
                    and any(m.fl in PATRONYM_SET for m in next_token.val)
                ):
                    # Most likely a foreign name with an Icelandic patronym
                    token = token_ctor.Person(
                        token.txt + " " + next_token.txt,
                        [
                            PersonName(name=token.txt + " " + m.stofn, gender=m.ordfl, case=case(m.beyging, default="-"))
                            for m in next_token.val
                        ],
                    )
                    next_token = next(token_stream)


                elif can_concat(next_token):
                    # Concatenate the next token and do another loop round
                    token = token_ctor.Entity(token.txt + " " + next_token.txt)
                    concatable = True
                    continue
                elif (
                    token.txt 
                    and next_token.txt 
                    and token.txt.istitle() 
                    and next_token.txt.istitle()
                    and not " " in token.txt
                    and not " " in next_token.txt
                ):
                    # Usually with capitalized foreign entity names that look like Icelandic common nouns.
                    token = token_ctor.Entity(token.txt + " " + next_token.txt)
                    continue

            # Yield the current token and advance to the lookahead
            yield token
            token = next_token

    except StopIteration:
        pass

    # Final token (previous lookahead)
    if token is not None:
        yield token


<<<<<<< HEAD
def fix_abbreviations(token_stream):
    """ Fix sentence splitting that may be wrong due to abbreviations """
    token = None
=======
def fix_abbreviations(token_stream: Iterator[Tok]) -> Iterator[Tok]:
    """ Fix sentence splitting that may be wrong due to abbreviations """
    token: Tok = cast(Tok, None)
>>>>>>> 0f5483ae
    try:
        # Maintain a one-token lookahead
        token = next(token_stream)
        while True:
            next_token = next(token_stream)
            # If we have a 'name finisher abbreviation'
            # (such as 'próf.' for 'prófessor') and the next token
            # is a text token but not a person, insert a sentence split
            if (
                token.kind == TOK.WORD
                and token.txt.lower() in Abbreviations.NAME_FINISHERS
                and next_token.kind in TOK.TEXT_EXCL_PERSON
            ):
                yield token
                yield TOK.End_Sentence()
                token = TOK.Begin_Sentence()
            # Yield the current token and advance to the lookahead
            yield token
            token = next_token
    except StopIteration:
        pass
    # Final token (previous lookahead)
    if token is not None:
        yield token


class MatchingStream:

    """ This class parses a stream of tokens while looking for
        multi-token matching sequences described in a phrase dictionary,
        and calling a matching function whenever those sequences
        occur in the stream, providing an opportunity to
        replace or modify these sequences.
    """

    def __init__(self, phrase_dictionary) -> None:
        self._pdict = phrase_dictionary

    def key(self, token: Tok) -> Any:
        """ Generate a state key from the given token """
        return token.txt.lower()

    def match_state(self, key: Any, state: Any) -> Any:
        """ Returns an iterable of states that match the key,
            or a falsy value if the key matches no states. """
        return state.get(key)

    def match(self, tq: List[Tok], ix: int) -> Iterable[Tok]:
        """ Called when we have found a match for the entire
            token queue tq, using the index ix """
        return tq

    def length(self, ix: int) -> int:
        """ Override this to provide the length of the actual
            phrase that matches at index ix """
        return 0

    def process(self, token_stream: TokenIterator) -> TokenIterator:
        """ Generate an output stream from the input token stream """
        # Token queue
        tq: List[Tok] = []
        # Phrases we're considering
        state: Dict[str, List[Tuple[List[str], int]]] = defaultdict(list)
        pdict = self._pdict  # The phrase dictionary

        try:

            while True:

                token = next(token_stream)

                if token.txt is None:
                    # Not a word: no match; yield the token queue
                    if tq:
                        yield from tq
                        tq = []
                    # Discard the previous state, if any
                    if state:
                        state = defaultdict(list)
                    # ...and yield the non-matching token
                    yield token
                    continue

                # Look for matches in the current state and build a new state
                newstate = defaultdict(list)
                key = self.key(token)

                def add_to_state(slist, index):
                    """ Add the list of subsequent words to the new parser state """
                    next_key = slist[0]
                    rest = slist[1:]
                    newstate[next_key].append((rest, index))

                def accept(state):
                    """ The current token matches the given state, either as
                        a continuation of a previous state or as an initiation
                        of a new phrase """
                    nonlocal token, newstate, tq
                    if token:
                        tq.append(token)
                        token = None
                    # sl is the continuation list (possible next tokens)
                    # for each state
                    for sl, ix in state:
                        if not sl:
                            # No continuation token from this state:
                            # this is a complete match
                            phrase_length = self.length(ix)
                            while len(tq) > phrase_length:
                                # We have extra queued tokens in the token queue
                                # that belong to a previously seen partial phrase
                                # that was not completed: yield them first
                                yield tq.pop(0)
                            if tq:
                                # Let the match function decide what to yield
                                # from this matched state
                                yield from self.match(tq, ix)
                                tq = []
                            # Make sure that we start from a fresh state and
                            # a fresh token queue when processing the next token
                            if newstate:
                                newstate = defaultdict(list)
                            # Note that it is possible to match even longer phrases
                            # by including a starting phrase in its entirety in
                            # the static phrase dictionary
                            break
                        # Nonempty continuation: add it to the next state
                        add_to_state(sl, ix)

                siter = self.match_state(key, state)
                if siter:
                    # This matches an expected token:
                    # go through potential continuations
                    yield from accept(siter)
                else:
                    # This matches no expected token, i.e. is not a
                    # continuation of any previously pushed state
                    if tq:
                        # Yield the accumulated token queue
                        yield from tq
                        tq = []
                    # Check whether this token starts a new phrase.
                    # Note: we cannot allow the last token of a
                    # previous phrase to start a new phrase, since it
                    # has already been consumed and acted upon
                    # (and, indeed, in that case the token variable
                    # would contain None at this point)
                    siter = self.match_state(key, pdict)
                    if siter:
                        # This word potentially starts a new phrase
                        yield from accept(siter)
                    elif token:
                        # Not starting a new phrase: pass the token through
                        yield token

                # Transition to the new state
                state = newstate

        except StopIteration:
            # Token stream is exhausted
            pass

        # Yield any tokens remaining in queue
        yield from tq


class StaticPhraseStream(MatchingStream):

    """ Process a stream of tokens looking for static multiword phrases
        (i.e. phrases that are not affected by inflection).
        The algorithm implements N-token lookahead where N is the
        length of the longest phrase.
    """

    def __init__(self, token_ctor, auto_uppercase):
        super().__init__(StaticPhrases.DICT)
        self._token_ctor = token_ctor
        self._auto_uppercase = auto_uppercase

    def length(self, ix):
        return StaticPhrases.get_length(ix)

    def key(self, token):
        """ We allow both the original token text and a lowercase
            version of it to match """
        wo = token.txt  # Original word
        w = wo.lower()  # Lower case
        if w is not wo and (w == wo):
            wo = w
        return wo, w

    def match_state(self, key, state):
        """ First check for original (uppercase) word in the state, if any;
            if that doesn't match, check the lower case """
        wm = None
        wo, w = key
        if self._auto_uppercase and len(wo) == 1 and w is wo:
            # If we are auto-uppercasing, leave single-letter lowercase
            # phrases alone, i.e. 'g' for 'gram' and 'm' for 'meter'
            pass
        elif wo is not w and wo in state:
            wm = wo  # Original word
        elif w in state:
            wm = w  # Lowercase version
        return state[wm]

    def match(self, tq, ix):
        w = " ".join([t.txt for t in tq])
        # Add the entire phrase as one 'word' to the token queue.
        # Note that the StaticPhrases meaning list will be converted
        # to BIN_Meaning tuples in the annotate() pass.
        # Also note that the entire token queue is sent in as
        # the token paramter, as any token in the queue may
        # contain error information.
        yield self._token_ctor.Word(w, StaticPhrases.get_meaning(ix), token=tq)


<<<<<<< HEAD
def parse_static_phrases(token_stream, token_ctor, auto_uppercase):
=======
def parse_static_phrases(
    token_stream: Iterator[Tok], token_ctor: TokenConstructor, auto_uppercase: bool
) -> Iterator[Tok]:
>>>>>>> 0f5483ae
    """ Use the StaticPhraseStream class to process the token stream
        and replace static phrases with single tokens """
    sps = StaticPhraseStream(token_ctor, auto_uppercase)
    return sps.process(token_stream)


class DisambiguationStream(MatchingStream):

    """ Disambiguates a token stream by only retaining word
        meanings that have categories matching those allowed
        in the [disambiguate_phrases] section in config/Phrases.conf """

    def __init__(self, token_ctor):
        super().__init__(AmbigPhrases.DICT)
        self._token_ctor = token_ctor

    def key(self, token):
        """ Generate a phrase key from the given token """
        # Construct a set of all possible lemmas of this word form
        if token.kind == TOK.WORD:
            return token.txt.lower(), frozenset(m.stofn + "*" for m in token.val)
        return token.txt.lower(), frozenset()

    def match_state(self, key, state):
        """ Called to see if the current token's key matches
            the given state. Returns the value that should be
            used to look up the key within the state, or None
            if there is no match. """
        # First, check for a direct text match
        states = []
        if key[0] in state:
            states.extend(state[key[0]])
        # Then, check whether the stems of the token match any
        # asterisk-marked entry in the state
        for stem in key[1]:
            if stem in state:
                states.extend(state[stem])
        return states

    def length(self, ix):
        return len(AmbigPhrases.get_cats(ix))

    def match(self, tq, ix):
        """ We have a phrase match: return the tokens in the token
            queue, but with their meanings filtered down to only
            the word categories specified in the phrase configration """
        cats = AmbigPhrases.get_cats(ix)
        words = AmbigPhrases.get_words(ix)
        token_ctor = self._token_ctor
        assert len(tq) == len(cats)
        for t, cat_set, word in zip(tq, cats, words):
            # Yield a new token with fewer meanings for each
            # original token in the queue
            if t.kind != TOK.WORD or "*" in cat_set:
                # Not a word or no category constraint:
                # nothing to do
                yield t
                continue
            # Prepare the constrained list of meanings
            if "fs" in cat_set:
                # Handle prepositions specially, since we may have additional
                # preps defined in Main.conf that don't have fs meanings in BÍN
                w = t.txt.lower()
                mm = [BIN_Meaning(w, 0, "fs", "alm", w, "-")]
                cat_set = cat_set - frozenset(("fs",))
                # !!! BUG: constraining the meanings of prepositions (ordfl=fs)
                # !!! isn't currently meaningful, since the matcher in binparser.py
                # !!! for fs terminals doesn't look at the token meanings
            else:
                mm = []
            if cat_set:
                # Eliminate meanings that are not in the allowed category
                # set, or that have stems that don't match a stem specification
                # (i.e. phrase components marked with an asterisk, such as 'eiga*')
                stem = word[:-1] if word[-1] == "*" else None
                mm.extend(
                    m
                    for m in t.val
                    if m.ordfl in cat_set and (stem is None or m.stofn == stem)
                )
            yield token_ctor.Word(t.txt, mm, token=t)


<<<<<<< HEAD
def disambiguate_phrases(token_stream, token_ctor):
=======
def disambiguate_phrases(
    token_stream: Iterator[Tok], token_ctor: TokenConstructor
) -> Iterator[Tok]:
>>>>>>> 0f5483ae

    """ Parse a stream of tokens looking for common ambiguous multiword phrases
        (i.e. phrases that have a well known very likely interpretation but
        other extremely uncommon ones are also grammatically correct).
    """

    ds = DisambiguationStream(token_ctor)
    yield from ds.process(token_stream)


class Bin_TOK(TOK):

    """ Override the TOK class from tokenizer.py to allow a dummy
        token parameter to be passed into token constructors where
        required. This again allows errtokenizer.py in GreynirCorrect
        to add token error information."""

    @staticmethod
    def Word(w: str, m=None, token: Optional[Tok] = None) -> Tok:
        return TOK.Word(w, m)

    @staticmethod
    def Number(
        w: str, n: float, cases=None, genders=None, token: Optional[Tok] = None
    ) -> Tok:
        return TOK.Number(w, n, cases, genders)


class DefaultPipeline:

    """ A DefaultPipeline encapsulates a sequence of tokenization
        phases, with each phase being a generator that accepts
        tokens from its input stream and yields tokens on its
        output stream. Individual phases in the sequence can
        easily be overridden in derived classes. """

    _token_ctor: Type[Bin_TOK] = Bin_TOK

    def __init__(self, text_or_gen: StringIterable, **options) -> None:
        self._text_or_gen = text_or_gen
        self._auto_uppercase = options.pop("auto_uppercase", False)
        self._options = options
        self._db: Optional[BIN_Db] = None
        # Initialize the default tokenizer pipeline.
        # This sequence of phases can be modified in derived classes.
        self._phases: List[PhaseFunction] = [
            self.tokenize_without_annotation,
            self.correct_tokens,
            self.parse_static_phrases,
            self.annotate,
            self.recognize_entities,
            self.check_spelling,
            self.parse_phrases_1,
            self.parse_phrases_2,
            self.parse_phrases_3,
            self.fix_abbreviations,
            self.disambiguate_phrases,
            self.final_correct,
        ]

    def tokenize_without_annotation(self) -> TokenIterator:
        """ The basic, raw tokenization from the tokenizer package """
        return tokenize_without_annotation(self._text_or_gen, **self._options)

    def parse_static_phrases(self, stream: TokenIterator) -> TokenIterator:
        """ Static multiword phrases """
        return parse_static_phrases(stream, self._token_ctor, self._auto_uppercase)

    def correct_tokens(self, stream: TokenIterator) -> TokenIterator:
        """ Token-level correction can be plugged in here (default stack doesn't do
            any corrections, but this is overridden in GreynirCorrect) """
        return stream

    def annotate(self, stream: TokenIterator) -> TokenIterator:
        """ Lookup meanings from dictionary """
        return annotate(self._db, self._token_ctor, stream, self._auto_uppercase)

    def recognize_entities(self, stream: TokenIterator) -> TokenIterator:
        """ Recognize named entities. Default stack doesn't do anything,
            but derived classes can override this. """
        return stream

    def check_spelling(self, stream: TokenIterator) -> TokenIterator:
        """ Spelling correction can be plugged in here (default stack doesn't do
            any corrections, but this is overridden in GreynirCorrect) """
        return stream

    def parse_phrases_1(self, stream: TokenIterator) -> TokenIterator:
        """ Numbers and amounts """
        return parse_phrases_1(self._db, self._token_ctor, stream)

    def parse_phrases_2(self, stream: TokenIterator) -> TokenIterator:
        """ Currencies, person names """
        return parse_phrases_2(stream, self._token_ctor)

    def parse_phrases_3(self, stream: TokenIterator) -> TokenIterator:
        """ Additional person and entity name logic """
        return parse_phrases_3(stream, self._token_ctor, self._db)

    def fix_abbreviations(self, stream: TokenIterator) -> TokenIterator:
        """ Fix sentence splitting relating to abbreviations """
        return fix_abbreviations(stream)

    def disambiguate_phrases(self, stream: TokenIterator) -> TokenIterator:
        """ Eliminate very uncommon meanings """
        return disambiguate_phrases(stream, self._token_ctor)

    def final_correct(self, stream: TokenIterator) -> TokenIterator:
        """ Late-stage token correction, overridden in GreynirCorrect """
        return stream

    def tokenize(self) -> TokenIterator:
        """ Tokenize text in several phases, returning a generator of tokens
            that processes the text on-demand. If auto_uppercase is True, the tokenizer
            attempts to correct lowercase words that probably should be uppercase.
            If correction_func is not None, the given generator function is inserted
            into the token chain after processing static phrases but before
            BÍN annotation. This gives an opportunity to perform context-independent
            spelling corrections and the like. """

        if self._db is not None:
            # This should never occur, even in multi-threaded programs, since
            # each tokenize() call creates its own instance of DefaultPipeline
            raise ValueError("DefaultPipeline.tokenize() is not re-entrant")

        # We stack the tokenization phases together. Each generator
        # becomes a consumer of the previous generator.

        # Thank you Python for enabling this programming pattern ;-)

        with BIN_Db.get_db() as db:
            try:
                self._db = db
                # First tokenization phase
                token_stream = cast(FirstPhaseFunction, self._phases[0])()
                # Stack the other phases on top of each other
                for phase in self._phases[1:]:
                    token_stream = cast(FollowingPhaseFunction, phase)(token_stream)
                # ...and return the resulting chained generator
                return token_stream
            finally:
                self._db = None


def tokenize(text: StringIterable, **options) -> Iterable[Tok]:
    """ Tokenize text using the default pipeline """
    pipeline = DefaultPipeline(text, **options)
    return pipeline.tokenize()


def tokens_are_foreign(tokens: TokenList, min_icelandic_ratio: float) -> bool:
    """ Return True if the given tokens are probably not in Icelandic """
    words_in_bin = 0
    words_not_in_bin = 0
    # Enumerate through the tokens
    for t in tokens:
        if t.kind == TOK.WORD:
            if t.val:
                # The word has at least one meaning
                words_in_bin += 1
            else:
                # The word has no recognized meaning
                words_not_in_bin += 1
        elif t.kind == TOK.PERSON:
            # Person names count as recognized words
            words_in_bin += 1
    # Return True if the sentence has at least three words
    # but less than 60% of them are found in BÍN
    num_words = words_in_bin + words_not_in_bin
    return num_words > 2 and words_in_bin / num_words < min_icelandic_ratio


<<<<<<< HEAD
def stems_of_token(t):
=======
def stems_of_token(t: Dict[str, Any]) -> List[Tuple[str, str]]:
>>>>>>> 0f5483ae
    """ Return a list of word stem descriptors associated with the token t.
        This is an empty list if the token is not a word or person or entity name.
    """
    kind = cast(int, t.get("k", TOK.WORD))
    if kind not in {TOK.WORD, TOK.PERSON, TOK.ENTITY}:
        # No associated stem
        return []
    if kind == TOK.WORD:
        # Obtain the stem and the word category from the 'm' (meaning) field,
        # if present
        m = t.get("m")
        if m:
            stem, cat = m[0], m[1]
            return [(stem, cat)]
        # Entity or unknown word: fall through
    elif kind == TOK.PERSON:
        # The full person name, in nominative case, is stored in the 'v' field
        stem = t["v"]
        if "t" in t:
            # The gender is at the end of the corresponding terminal name
            gender = "_" + t["t"].split("_")[-1]
        elif "g" in t:
            # No terminal: there might be a dedicated gender ('g') field
            gender = "_" + t["g"]
        else:
            # No known gender
            gender = ""
        return [(stem, "person" + gender)]
    # TOK.ENTITY or unknown word
    stem = t["x"]
    return [(stem, "entity")]


def choose_full_name(val, case, gender):
    """ From a list of name possibilities in val, and given a case and a gender
        (which may be None), return the best matching full name and gender """
    fn_list = [
        (fn, g, c)
        for fn, g, c in val
        if (gender is None or g == gender) and (case is None or c == case)
    ]
    if not fn_list:
        # Oops - nothing matched this. Might be a foreign, undeclinable name.
        # Try nominative if it wasn't alredy tried
        if case is not None and case != "nf":
            fn_list = [
                (fn, g, c)
                for fn, g, c in val
                if (gender is None or g == gender) and (case == "nf")
            ]
        # If still nothing, try anything with the same gender
        if not fn_list and gender is not None:
            fn_list = [(fn, g, c) for fn, g, c in val if (g == gender)]
        # If still nothing, give up and select the first available meaning
        if not fn_list:
            fn, g, c = val[0]
            fn_list = [(fn, g, c)]
    # If there are many choices, select the nominative case,
    # or the first element as a last resort
    fn = next((fn for fn in fn_list if fn[2] == "nf"), fn_list[0])
    return fn[0], fn[1] if gender is None else gender


def describe_token(index, t, terminal, meaning):
    """ Return a compact dictionary describing the token t,
        at the given index within its sentence,
        which matches the given terminal with the given meaning """
    txt = normalized_text(t)
    d = dict(x=txt, ix=index)
    if terminal is not None:
        # There is a token-terminal match
        if t.kind == TOK.PUNCTUATION:
            if txt == HYPHEN:
                # Hyphen: check whether it is matching an em or en-dash terminal
                if terminal.colon_cat == "em":
                    # Substitute em dash (will be displayed with surrounding space)
                    d["x"] = EM_DASH
                elif terminal.colon_cat == "en":
                    # Substitute en dash
                    d["x"] = EN_DASH
        else:
            # Annotate with terminal name and BÍN meaning
            # (no need to do this for punctuation)
            d["t"] = terminal.name
            if meaning is not None:
                if terminal.first == "fs":
                    # Special case for prepositions since they're really
                    # resolved from the preposition list in Main.conf, not from BÍN
                    m = (meaning.ordmynd, "fs", "alm", terminal.variant(0).upper())
                else:
                    m = (meaning.stofn, meaning.ordfl, meaning.fl, meaning.beyging)
                d["m"] = m
    if t.kind != TOK.WORD:
        # Optimize by only storing the k field for non-word tokens
        d["k"] = t.kind
    if t.val is not None and t.kind not in {TOK.WORD, TOK.ENTITY, TOK.PUNCTUATION}:
        # For tokens except words, entities and punctuation, include the val field
        if t.kind == TOK.PERSON:
            case = None
            gender = None
            if terminal is not None and terminal.num_variants >= 1:
                gender = terminal.variant(-1)
                if gender in {"nf", "þf", "þgf", "ef"}:
                    # Oops, mistaken identity
                    case = gender
                    gender = None
                if terminal.num_variants >= 2:
                    case = terminal.variant(-2)
            d["v"], gender = choose_full_name(t.val, case, gender)
            # Make sure the terminal field has a gender indicator
            if terminal is not None:
                if not terminal.name.endswith("_" + gender):
                    d["t"] = terminal.name + "_" + gender
            else:
                # No terminal field: create it
                d["t"] = "person_" + gender
            # In any case, add a separate gender indicator field for convenience
            d["g"] = gender
        else:
            d["v"] = t.val
    return d<|MERGE_RESOLUTION|>--- conflicted
+++ resolved
@@ -386,9 +386,6 @@
     return kind, txt, val
 
 
-<<<<<<< HEAD
-def annotate(db, token_ctor, token_stream, auto_uppercase):
-=======
 class Bin_TOK(TOK):
 
     """ Override the TOK class from tokenizer.py to allow a dummy
@@ -415,7 +412,6 @@
     auto_uppercase: bool = False,
     no_sentence_start: bool = False
 ):
->>>>>>> 0f5483ae
     """ Look up word forms in the BIN word database. If auto_uppercase
         is True, change lower case words to uppercase if it looks likely
         that they should be uppercase. """
@@ -534,15 +530,11 @@
         at_sentence_start = False
 
 
-<<<<<<< HEAD
-def match_stem_list(token, stems, filter_func=None):
-=======
 def match_stem_list(
     token: Tok,
     stems: Mapping[str, T],
     filter_func: Optional[FilterFunction] = None,
 ) -> Optional[T]:
->>>>>>> 0f5483ae
     """ Find the stem of a word token in given dict, or return None if not found """
     if token.kind != TOK.WORD:
         return None
@@ -579,13 +571,9 @@
         cases.add(c)
 
 
-<<<<<<< HEAD
-def all_cases(token, filter_func=None):
-=======
 def all_cases(
     token: Tok, filter_func: Optional[FilterFunction] = None
 ) -> List[str]:
->>>>>>> 0f5483ae
     """ Return a list of all cases that the token can be in """
     cases: Union[FrozenSet[str], Set[str]] = set()
     if token.kind == TOK.WORD and token.val:
@@ -601,13 +589,9 @@
     return list(cases)
 
 
-<<<<<<< HEAD
-def all_common_cases(token1, token2, filter_func=None):
-=======
 def all_common_cases(
     token1: Tok, token2: Tok, filter_func: Optional[FilterFunction] = None,
 ):
->>>>>>> 0f5483ae
     """ Compute intersection of case sets for two tokens """
     set1 = set(all_cases(token1, filter_func))
     if not token2.val:
@@ -618,15 +602,11 @@
     return list(set1 & set2)
 
 
-<<<<<<< HEAD
 _GENDER_SET = {"kk", "kvk", "hk"}
 _GENDER_DICT = {"KK": "kk", "KVK": "kvk", "HK": "hk"}
 
 
-def all_genders(token):
-=======
 def all_genders(token: Tok) -> Optional[List[str]]:
->>>>>>> 0f5483ae
     """ Return a list of the possible genders of the word in the token, if any """
     if token.kind != TOK.WORD:
         return None
@@ -650,12 +630,6 @@
     return list(g)
 
 
-<<<<<<< HEAD
-def parse_phrases_1(db, token_ctor, token_stream):
-    """ Parse numbers and amounts """
-
-    token = None
-=======
 def parse_phrases_1(
     db: BIN_Db, token_ctor: TokenConstructor, token_stream: Iterator[Tok]
 ) -> Iterator[Tok]:
@@ -663,7 +637,6 @@
 
     token: Tok = cast(Tok, None)
 
->>>>>>> 0f5483ae
     try:
 
         # Maintain a one-token lookahead
@@ -869,23 +842,15 @@
         yield token
 
 
-<<<<<<< HEAD
-def parse_phrases_2(token_stream, token_ctor):
-=======
 def parse_phrases_2(
     token_stream: Iterator[Tok], token_ctor: TokenConstructor, auto_uppercase: bool
 ) -> Iterator[Tok]:
->>>>>>> 0f5483ae
     """ Parse a stream of tokens looking for phrases and making substitutions.
         Second pass: handle conversion of numbers + currencies into amounts,
         and process person names """
 
-<<<<<<< HEAD
-    token = None
-=======
     token: Tok = cast(Tok, None)
 
->>>>>>> 0f5483ae
     try:
 
         # Maintain a one-token lookahead
@@ -980,13 +945,9 @@
 
             # Logic for human names
 
-<<<<<<< HEAD
-            def stems(tok, categories, given_name=False):
-=======
             def stems(
                 tok: Tok, categories: FrozenSet[str], given_name: bool = False
             ) -> Optional[List[PersonName]]:
->>>>>>> 0f5483ae
                 """ If the token denotes a given name, return its possible
                     interpretations, as a list of PersonName tuples (name, case, gender).
                     If given_name is True, we omit from the list all name forms that
@@ -1016,22 +977,14 @@
                             )
                 return result or None
 
-<<<<<<< HEAD
-            def has_category(tok, categories):
-=======
             def has_category(tok: Tok, categories: FrozenSet[str]) -> bool:
->>>>>>> 0f5483ae
                 """ Return True if the token matches a meaning
                     with any of the given categories """
                 if tok.kind != TOK.WORD or not tok.val:
                     return False
                 return any(m.fl in categories for m in tok.val)
 
-<<<<<<< HEAD
-            def has_other_meaning(tok, category_set):
-=======
             def has_other_meaning(tok: Tok, categories: FrozenSet[str]) -> bool:
->>>>>>> 0f5483ae
                 """ Return True if the token can denote something
                     besides a given name """
                 if tok.kind != TOK.WORD or not tok.val:
@@ -1040,11 +993,7 @@
                 return any(m.fl not in category_set for m in tok.val)
 
             # Check for person names
-<<<<<<< HEAD
-            def given_names(tok):
-=======
             def given_names(tok: Tok) -> Optional[List[PersonName]]:
->>>>>>> 0f5483ae
                 """ Check for Icelandic or foreign person name
                     (category 'ism' or 'erm') """
                 if tok.kind != TOK.WORD or not tok.txt[0].isupper():
@@ -1053,11 +1002,7 @@
                 return stems(tok, PERSON_NAME_SET, given_name=True)
 
             # Check for surnames
-<<<<<<< HEAD
-            def surnames(tok):
-=======
             def surnames(tok: Tok) -> Optional[List[PersonName]]:
->>>>>>> 0f5483ae
                 """ Check for Icelandic patronym (category 'föð'),
                     matronym (category 'móð') or family names (category 'ætt') """
                 if tok.kind != TOK.WORD or not tok.txt[0].isupper():
@@ -1066,11 +1011,7 @@
                 return stems(tok, PATRONYM_SET)
 
             # Check for unknown surnames
-<<<<<<< HEAD
-            def unknown_surname(tok):
-=======
             def unknown_surname(tok: Tok) -> bool:
->>>>>>> 0f5483ae
                 """ Check for unknown (non-Icelandic) surnames """
                 # Accept (most) upper case words as a surnames
                 if tok.kind != TOK.WORD or not tok.txt[0].isupper():
@@ -1085,13 +1026,9 @@
                 # all-caps words (those are probably acronyms)
                 return len(tok.txt) == 1 or not tok.txt.isupper()
 
-<<<<<<< HEAD
-            def given_names_or_middle_abbrev(tok):
-=======
             def given_names_or_middle_abbrev(
                 tok: Tok,
             ) -> Optional[List[PersonName]]:
->>>>>>> 0f5483ae
                 """ Check for given name or middle abbreviation """
                 gnames = given_names(tok)
                 if gnames is not None:
@@ -1173,13 +1110,9 @@
                 # by one or more surnames (patronym/matronym) of the same gender,
                 # for instance 'Dagur Bergþóruson Eggertsson'
 
-<<<<<<< HEAD
-                def eat_surnames(gn, w, patronym, next_token):
-=======
                 def eat_surnames(
                     gn: List[PersonName], w: str, patronym: bool, next_token: Tok
                 ) -> Tuple[List[PersonName], str, bool, Tok]:
->>>>>>> 0f5483ae
                     """ Process contiguous known surnames, typically "*dóttir/*son",
                         while they are compatible with the given name
                         we already have """
@@ -1316,13 +1249,9 @@
         yield token
 
 
-<<<<<<< HEAD
-def parse_phrases_3(token_stream, token_ctor, db):
-=======
 def parse_phrases_3(
     token_stream: Iterator[Tok], token_ctor: TokenConstructor
 ) -> Iterator[Tok]:
->>>>>>> 0f5483ae
     """ Parse a stream of tokens looking for phrases and making substitutions.
         Third pass: coalesce uppercase, otherwise unrecognized words with
         a following person name, if any; also coalesce entity names and
@@ -1364,12 +1293,8 @@
                 return False
         return True
 
-<<<<<<< HEAD
-    token = None
-=======
     # The following declaration is a deliberate mypy hack
     token: Tok = cast(Tok, None)
->>>>>>> 0f5483ae
     try:
 
         # Maintain a one-token lookahead
@@ -1378,7 +1303,6 @@
 
         while True:
             if not concatable and not is_interesting(token):
-<<<<<<< HEAD
                 if token.txt and token.txt.split(" ")[-1] in FOREIGN_MIDDLE_NAME_SET and " " in token.txt:
                     # Combined in parse_phrases_2() but no capitalized word follows
                     # Should be split up
@@ -1408,17 +1332,9 @@
                 else:
                     yield token
                     # Make sure that token is None if next() raises StopIteration
-                    token = None
+                    token = cast(Tok, None)
                     token = next(token_stream)
                     continue
-=======
-                yield token
-                # Make sure that token is None if next() raises StopIteration
-                token = cast(Tok, None)
-                token = next(token_stream)
-                continue
-
->>>>>>> 0f5483ae
             next_token = next(token_stream)
             concatable = False
 
@@ -1489,15 +1405,9 @@
         yield token
 
 
-<<<<<<< HEAD
-def fix_abbreviations(token_stream):
-    """ Fix sentence splitting that may be wrong due to abbreviations """
-    token = None
-=======
 def fix_abbreviations(token_stream: Iterator[Tok]) -> Iterator[Tok]:
     """ Fix sentence splitting that may be wrong due to abbreviations """
     token: Tok = cast(Tok, None)
->>>>>>> 0f5483ae
     try:
         # Maintain a one-token lookahead
         token = next(token_stream)
@@ -1715,13 +1625,9 @@
         yield self._token_ctor.Word(w, StaticPhrases.get_meaning(ix), token=tq)
 
 
-<<<<<<< HEAD
-def parse_static_phrases(token_stream, token_ctor, auto_uppercase):
-=======
 def parse_static_phrases(
     token_stream: Iterator[Tok], token_ctor: TokenConstructor, auto_uppercase: bool
 ) -> Iterator[Tok]:
->>>>>>> 0f5483ae
     """ Use the StaticPhraseStream class to process the token stream
         and replace static phrases with single tokens """
     sps = StaticPhraseStream(token_ctor, auto_uppercase)
@@ -1805,13 +1711,9 @@
             yield token_ctor.Word(t.txt, mm, token=t)
 
 
-<<<<<<< HEAD
-def disambiguate_phrases(token_stream, token_ctor):
-=======
 def disambiguate_phrases(
     token_stream: Iterator[Tok], token_ctor: TokenConstructor
 ) -> Iterator[Tok]:
->>>>>>> 0f5483ae
 
     """ Parse a stream of tokens looking for common ambiguous multiword phrases
         (i.e. phrases that have a well known very likely interpretation but
@@ -1984,11 +1886,7 @@
     return num_words > 2 and words_in_bin / num_words < min_icelandic_ratio
 
 
-<<<<<<< HEAD
-def stems_of_token(t):
-=======
 def stems_of_token(t: Dict[str, Any]) -> List[Tuple[str, str]]:
->>>>>>> 0f5483ae
     """ Return a list of word stem descriptors associated with the token t.
         This is an empty list if the token is not a word or person or entity name.
     """
